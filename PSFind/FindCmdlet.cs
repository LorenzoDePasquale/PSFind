--- conflicted
+++ resolved
@@ -8,6 +8,7 @@
 using System.Text.RegularExpressions;
 using System.Threading;
 using System.Diagnostics;
+using System.Text;
 using RegExpr = System.Text.RegularExpressions;
 
 namespace PSFind;
@@ -37,7 +38,7 @@
     public SwitchParameter Stats;
 
 
-    IEnumerable<char> _drives;
+    char[] _drives;
     bool _gotPrivileges;
     readonly Lock _lock = new();
 
@@ -46,12 +47,7 @@
         if (IsAdmin())
         {
             _gotPrivileges = true;
-            _drives = GetValidDrives();
-
-            if (Volume != '\0')
-            {
-                _drives = _drives.Where(d => d == Volume);
-            }
+            _drives = Volume == '\0' ? GetValidDrives().ToArray() : GetValidDrives().Where(d => d == Volume).ToArray();
         }
         else
         {
@@ -68,82 +64,57 @@
         }
 
         uint searchedRecords = 0;
-        int volumes = 0, found = 0;
+        int found = 0;
         long startTimestamp = Stopwatch.GetTimestamp();
 
-<<<<<<< HEAD
         Parallel.ForEach(_drives, drive =>
         {
-            Interlocked.Increment(ref volumes);
-=======
-                using var searcher = new MFT_Searcher(drive);
-
-                Predicate<string> match;
-
-                if (Distance > 0)
-                {
-                    match = s => LevenshteinDistance.GetDistance(s, Name) <= Distance;
-                }
-                else if (Regex)
-                {
-                    var regex = new Regex(Name, RegexOptions.Compiled | RegexOptions.IgnoreCase | RegexOptions.Singleline);
-                    match = s => regex.IsMatch(s);
-                }
-                else
-                {
-                    string pattern = $"^{RegExpr.Regex.Escape(Name).Replace(@"\*", ".*").Replace(@"\?", ".")}$";
-                    var regex = new Regex(pattern, RegexOptions.Compiled | RegexOptions.IgnoreCase | RegexOptions.Singleline);
-                    match = s => regex.IsMatch(s);
-                }
-
-                var results = searcher.Search(match, Folders);
->>>>>>> a0cb23ef
-
             using var searcher = new MftSearcher(drive);
-            var results = Regex ? searcher.SearchPattern(Name, Folder) : searcher.Search(Name, Folder);
-            
+            Predicate<string> match;
+
+            if (Distance > 0)
+            {
+                match = s => LevenshteinDistance.GetDistance(s, Name) <= Distance;
+            }
+            else if (Regex)
+            {
+                var regex = new Regex(Name, RegexOptions.Compiled | RegexOptions.IgnoreCase | RegexOptions.Singleline);
+                match = s => regex.IsMatch(s);
+            }
+            else
+            {
+                string pattern = $"^{RegExpr.Regex.Escape(Name).Replace(@"\*", ".*").Replace(@"\?", ".")}$";
+                var regex = new Regex(pattern, RegexOptions.Compiled | RegexOptions.IgnoreCase | RegexOptions.Singleline);
+                match = s => regex.IsMatch(s);
+            }
+
+            var results = searcher.Search(match, Folders);
+
             lock (_lock)
             {
                 foreach (string result in results)
                 {
-<<<<<<< HEAD
-=======
-                    lock(stopwatch)
+                    if (Distance == 0)
                     {
-                        if (Distance == 0)
-                        {
-                            WritePattern(result, Name, Regex);
-                        }
-                        else
-                        {
-                            WriteName(result, Name);
-                        }
-
-                        ++found;
+                        WritePattern(result, Name, Regex);
                     }
-                }
-
-                Interlocked.Add(ref searchedRecords, searcher.SearchedRecords);
-            });
-
-            stopwatch.Stop();
->>>>>>> a0cb23ef
-
-                    PrintWithColor(result, Name);
+                    else
+                    {
+                        WriteName(result, Name);
+                    }
+
                     ++found;
                 }
             }
 
             Interlocked.Add(ref searchedRecords, searcher.SearchedRecords);
         });
-        
+
         if (Stats)
         {
             var elapsed = Stopwatch.GetElapsedTime(startTimestamp);
-            Console.WriteLine($"\nSearched {searchedRecords} records on {volumes} volume{(volumes != 1 ? "s" : "")} in {elapsed.TotalSeconds:0.##}s." +
+            Console.WriteLine($"\nSearched {searchedRecords} records on {_drives.Length} volume{(_drives.Length != 1 ? "s" : "")} in {elapsed.TotalSeconds:0.##}s." +
                               $" Found {found} result{(found != 1 ? "s" : "")}");
-            WriteVerbose($"\nSearched {searchedRecords} records on {volumes} volume{(volumes != 1 ? "s" : "")} in {elapsed.TotalSeconds:0.##}s." +
-                         $" Found {found} result{(found != 1 ? "s" : "")}");
         }
     }
 
@@ -156,15 +127,9 @@
     }
 
     // Returns a list of all internal volumes in this machine that use the NTFS filesystem.
-    static IEnumerable<char> GetValidDrives() => from drive in DriveInfo.GetDrives()
-                                                 where drive.IsReady && drive.DriveFormat == "NTFS"
-                                                 select drive.Name[0];
-
-<<<<<<< HEAD
-    static void PrintWithColor(string path, string word)
-=======
-    private static void WritePattern(string path, string word, bool isRegex)
->>>>>>> a0cb23ef
+    static IEnumerable<char> GetValidDrives() => DriveInfo.GetDrives().Where(d => d is { IsReady: true, DriveFormat: "NTFS" }).Select(d => d.Name[0]);
+
+    static void WritePattern(string path, string word, bool isRegex)
     {
         string fileName = Path.GetFileName(path);
         int index = path.IndexOf(fileName);
@@ -203,51 +168,22 @@
 
         Console.ResetColor();
         Console.WriteLine();
-
-
+        
         static string AddCaptureGroups(string pattern)
         {
-            string output = "";
-
-            for (int i = 0; i < pattern.Length; i++)
-            {
-                if (pattern[i] == '*' || pattern[i] == '?')
-                {
-                    if (i == 0)
-                    {
-                        output += pattern[i] + "<";
-                    }
-                    else if (i == pattern.Length - 1)
-                    {
-                        output += ">" + pattern[i];
-                    }
-                    else
-                    {
-                        output += ">" + pattern[i] + "<";
-                    }
-                }
-                else
-                {
-                    if (i == 0)
-                    {
-                        output += "<" + pattern[i];
-                    }
-                    else if (i == pattern.Length - 1)
-                    {
-                        output += pattern[i] + ">";
-                    }
-                    else
-                    {
-                        output += pattern[i];
-                    }
-                }
-            }
-
-            return output;
-        }
-    }
-
-    private static void WriteName(string path, string word)
+            return pattern.Aggregate(new StringBuilder(), (result, c) => result.Append(c switch
+            {
+                '*' or '?' when result.Length == 0                  => c + "<",
+                '*' or '?' when result.Length == pattern.Length - 1 => ">" + c,
+                '*' or '?'                                          => ">" + c + "<",
+                _ when result.Length == 0                           => "<" + c,
+                _ when result.Length == pattern.Length - 1          => c + ">",
+                _                                                   => c
+            })).ToString();
+        }
+    }
+
+    static void WriteName(string path, string word)
     {
         string fileName = Path.GetFileName(path);
         int index = path.IndexOf(fileName);
@@ -255,21 +191,14 @@
         
         for (int i = 0; i < fileName.Length; i++)
         {
-            if (fileName[i] == word[i])
-            {
-                Console.ForegroundColor = ConsoleColor.Blue;
-            }
-            else
-            {
-                Console.ForegroundColor = ConsoleColor.Yellow;
-            }
-
+            Console.ForegroundColor = fileName[i] == word[i] ? ConsoleColor.Blue : ConsoleColor.Yellow;
             Console.Write(fileName[i]);
         }
 
         Console.ResetColor();
         Console.WriteLine();
     }
+    
 
     class DriveArgumentCompleter : IArgumentCompleter
     {
